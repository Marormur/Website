--- conflicted
+++ resolved
@@ -36,18 +36,6 @@
         <script src="./js/window-configs.js"></script>
         <script src="./js/api.js"></script>
 
-<<<<<<< HEAD
-    <!-- Inline module scripts -->
-    <script src="./js/context-menu.js"></script>
-    <script src="./js/settings.js"></script>
-    <script src="./js/text-editor.js"></script>
-    <script src="./js/text-editor-instance.js"></script>
-    <script src="./js/terminal.js"></script>
-    <script src="./js/terminal-instance.js"></script>
-    <script src="./js/finder-instance.js"></script>
-    <script src="./js/launchpad.js"></script>
-    <script src="./js/multi-instance-integration.js"></script> <!-- Integration after instances -->
-=======
         <!-- Multi-Instance Support -->
         <script src="./js/base-window-instance.js"></script>
         <script src="./js/instance-manager.js"></script>
@@ -57,7 +45,6 @@
         <script src="./js/session-manager.js"></script>
         <script src="./js/multi-instance-demo.js"></script>
         <!-- Demo Script -->
->>>>>>> 75490428
 
         <!-- Inline module scripts -->
         <script src="./js/context-menu.js"></script>
@@ -66,6 +53,7 @@
         <script src="./js/text-editor-instance.js"></script>
         <script src="./js/terminal.js"></script>
         <script src="./js/terminal-instance.js"></script>
+        <script src="./js/finder-instance.js"></script>
         <script src="./js/launchpad.js"></script>
         <script src="./js/multi-instance-integration.js"></script>
         <!-- Integration after instances -->
@@ -756,12 +744,6 @@
             >
                 <!-- Desktop icons are rendered dynamically -->
             </div>
-<<<<<<< HEAD
-
-            <!-- Tab container for multiple finder instances -->
-            <div id="finder-tabs-container"></div>
-            <div id="finder-container" class="flex-1 overflow-hidden"></div>
-=======
         </div>
         <!-- Finder Modal - Erweiterte Dateimanager -->
         <div id="finder-modal" class="fixed inset-0 flex items-center justify-center hidden modal">
@@ -794,159 +776,10 @@
                     </h2>
                 </div>
 
-                <!-- Toolbar -->
-                <div
-                    id="finder-toolbar"
-                    class="px-4 py-2 border-b border-gray-200 dark:border-gray-700 flex items-center gap-2"
-                >
-                    <button
-                        data-action="finder:navigateUp"
-                        class="finder-toolbar-btn"
-                        title="Zurück"
-                        data-i18n-title="finder.toolbar.back"
-                    >
-                        <svg
-                            width="16"
-                            height="16"
-                            viewBox="0 0 24 24"
-                            fill="none"
-                            stroke="currentColor"
-                            stroke-width="2"
-                        >
-                            <path d="M19 12H5M12 19l-7-7 7-7" />
-                        </svg>
-                    </button>
-                    <button
-                        data-action="finder:goRoot"
-                        class="finder-toolbar-btn"
-                        title="Vorwärts"
-                        data-i18n-title="finder.toolbar.forward"
-                    >
-                        <svg
-                            width="16"
-                            height="16"
-                            viewBox="0 0 24 24"
-                            fill="none"
-                            stroke="currentColor"
-                            stroke-width="2"
-                        >
-                            <path d="M5 12h14M12 5l7 7-7 7" />
-                        </svg>
-                    </button>
-                    <div class="flex-1 mx-2">
-                        <div
-                            id="finder-path-breadcrumbs"
-                            class="flex items-center gap-1 text-sm text-gray-600 dark:text-gray-400"
-                        >
-                            <!-- Breadcrumbs werden dynamisch generiert -->
-                        </div>
-                    </div>
-                    <div class="flex gap-1">
-                        <button
-                            data-action="finder:setViewMode"
-                            data-view-mode="list"
-                            class="finder-toolbar-btn"
-                            title="Listenansicht"
-                            data-i18n-title="finder.toolbar.listView"
-                        >
-                            <svg width="16" height="16" viewBox="0 0 24 24" fill="currentColor">
-                                <path d="M3 4h18v2H3V4m0 7h18v2H3v-2m0 7h18v2H3v-2Z" />
-                            </svg>
-                        </button>
-                        <button
-                            data-action="finder:setViewMode"
-                            data-view-mode="grid"
-                            class="finder-toolbar-btn"
-                            title="Rasteransicht"
-                            data-i18n-title="finder.toolbar.gridView"
-                        >
-                            <svg width="16" height="16" viewBox="0 0 24 24" fill="currentColor">
-                                <path
-                                    d="M3 3h8v8H3V3m10 0h8v8h-8V3M3 13h8v8H3v-8m10 0h8v8h-8v-8Z"
-                                />
-                            </svg>
-                        </button>
-                    </div>
-                    <input
-                        id="finder-search-input"
-                        type="text"
-                        placeholder="Suchen"
-                        data-i18n-placeholder="finder.toolbar.search"
-                        class="px-3 py-1 text-sm border border-gray-300 dark:border-gray-600 rounded bg-white dark:bg-gray-700 text-gray-900 dark:text-gray-100 focus:outline-none focus:ring-2 focus:ring-blue-500"
-                    />
-                </div>
-
-                <!-- Content Area -->
-                <div class="flex-1 flex gap-0 min-h-0 overflow-hidden">
-                    <!-- Sidebar -->
-                    <aside
-                        class="w-48 bg-gray-50 dark:bg-gray-900 border-r border-gray-200 dark:border-gray-700 overflow-y-auto"
-                    >
-                        <div class="py-2">
-                            <!-- Favoriten Section -->
-                            <div
-                                class="px-3 py-1 text-xs font-semibold text-gray-500 dark:text-gray-400 uppercase tracking-wide"
-                                data-i18n="finder.sidebar.favorites"
-                            >
-                                Favoriten
-                            </div>
-                            <button
-                                id="finder-sidebar-computer"
-                                data-action="finder:switchView"
-                                data-finder-view="computer"
-                                class="finder-sidebar-item finder-sidebar-active"
-                            >
-                                <span class="finder-sidebar-icon">💻</span>
-                                <span data-i18n="finder.sidebar.computer">Computer</span>
-                            </button>
-                            <button
-                                id="finder-sidebar-recent"
-                                data-action="finder:switchView"
-                                data-finder-view="recent"
-                                class="finder-sidebar-item"
-                            >
-                                <span class="finder-sidebar-icon">🕒</span>
-                                <span data-i18n="finder.sidebar.recent">Zuletzt geöffnet</span>
-                            </button>
-
-                            <!-- Orte Section -->
-                            <div
-                                class="px-3 py-1 mt-4 text-xs font-semibold text-gray-500 dark:text-gray-400 uppercase tracking-wide"
-                                data-i18n="finder.sidebar.locations"
-                            >
-                                Orte
-                            </div>
-                            <button
-                                id="finder-sidebar-github"
-                                data-action="finder:switchView"
-                                data-finder-view="github"
-                                class="finder-sidebar-item"
-                            >
-                                <span class="finder-sidebar-icon">📂</span>
-                                <span data-i18n="finder.sidebar.github">GitHub Projekte</span>
-                            </button>
-                            <button
-                                id="finder-sidebar-favorites"
-                                data-action="finder:switchView"
-                                data-finder-view="favorites"
-                                class="finder-sidebar-item"
-                            >
-                                <span class="finder-sidebar-icon">⭐</span>
-                                <span data-i18n="finder.sidebar.starred">Mit Stern</span>
-                            </button>
-                        </div>
-                    </aside>
-
-                    <!-- Main Content -->
-                    <div
-                        id="finder-content-area"
-                        class="flex-1 overflow-auto bg-white dark:bg-gray-800 p-4"
-                    >
-                        <!-- Content wird dynamisch generiert -->
-                    </div>
-                </div>
+                <!-- Tab container for multiple finder instances -->
+                <div id="finder-tabs-container"></div>
+                <div id="finder-container" class="flex-1 overflow-hidden"></div>
             </div>
->>>>>>> 75490428
         </div>
         <!-- Projekte Modal -->
         <div
