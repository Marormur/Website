--- conflicted
+++ resolved
@@ -30,13 +30,8 @@
   ],
 
   // Playwright Testing
-<<<<<<< HEAD
-  "playwright.reuseBrowser": true,
-  "playwright.showTrace": "on-failure",
-=======
   "playwright.reuseBrowser": false,
   "playwright.showTrace": false,
->>>>>>> a7762468
 
   // File Associations
   "files.associations": {
