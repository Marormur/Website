--- conflicted
+++ resolved
@@ -16,7 +16,6 @@
             programKey: 'programs.finder',
             icon: './img/sucher.png',
             closeButtonId: 'close-finder-modal',
-<<<<<<< HEAD
             metadata: {
                 initHandler: function () {
                     // Create first Finder instance when modal opens if none exist
@@ -27,8 +26,6 @@
                     }
                 }
             }
-=======
->>>>>>> 75490428
         },
         {
             id: 'launchpad-modal',
@@ -98,7 +95,6 @@
             closeButtonId: 'close-text-modal',
             metadata: {
                 initHandler: function () {
-<<<<<<< HEAD
                     // Primary: Create first Text Editor instance when modal opens if none exist
                     if (window.TextEditorInstanceManager && !window.TextEditorInstanceManager.hasInstances()) {
                         window.TextEditorInstanceManager.createInstance({
@@ -107,17 +103,9 @@
                     }
                     // Fallback: Initialize old text editor module if instance manager not available
                     else if (window.TextEditorSystem && !window.TextEditorSystem.container) {
-                        const container = document.getElementById('text-editor-container');
-=======
-                    // Initialize text editor module if not already done
-                    if (
-                        window.TextEditorSystem &&
-                        !window.TextEditorSystem.container
-                    ) {
                         const container = document.getElementById(
                             'text-editor-container',
                         );
->>>>>>> 75490428
                         if (container) {
                             window.TextEditorSystem.init(container);
                         }
@@ -147,7 +135,6 @@
             closeButtonId: 'close-terminal-modal',
             metadata: {
                 initHandler: function () {
-<<<<<<< HEAD
                     // Primary: Create first Terminal instance when modal opens if none exist
                     if (window.TerminalInstanceManager && !window.TerminalInstanceManager.hasInstances()) {
                         window.TerminalInstanceManager.createInstance({
@@ -156,16 +143,8 @@
                     }
                     // Fallback: Initialize old terminal module if instance manager not available
                     else if (window.TerminalSystem && !window.TerminalSystem.container) {
-                        const container = document.getElementById('terminal-container');
-=======
-                    // Initialize terminal module if not already done
-                    if (
-                        window.TerminalSystem &&
-                        !window.TerminalSystem.container
-                    ) {
                         const container =
-                            document.getElementById('terminal-container');
->>>>>>> 75490428
+                                document.getElementById('terminal-container');
                         if (container) {
                             window.TerminalSystem.init(container);
                         }
