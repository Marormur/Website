--- conflicted
+++ resolved
@@ -1,141 +1,79 @@
-"use strict";
+console.log('SessionManager loaded');
+
 /**
- * SessionManager - Debounced Auto-Save System for Window Instances
+ * SessionManager - Manages window instance sessions
  *
- * Provides centralized, debounced persistence of window instance state to localStorage.
- * Handles storage quota limits gracefully and coordinates saves across multiple instances.
+ * Features:
+ * - Auto-save instances to localStorage
+ * - Restore instances on page load
+ * - Export/import sessions
+ * - Session templates
  */
-console.log('SessionManager loaded');
-(() => {
+(function () {
     'use strict';
-    // ===== Constants =====
-    const SESSION_STORAGE_KEY = 'windowInstancesSession';
-    const SESSION_VERSION = '1.0';
-    const DEFAULT_DEBOUNCE_MS = 750; // Conservative default
-    const MAX_STORAGE_SIZE = 5 * 1024 * 1024; // 5MB conservative limit (most browsers allow 5-10MB)
-    // ===== Module Variables =====
-    let saveTimer = null;
-    let debounceDelay = DEFAULT_DEBOUNCE_MS;
-    let pendingSaveTypes = new Set(); // Track which instance types need saving
-    let quotaExceeded = false;
-    let saveInProgress = false;
-    // ===== Storage Helpers =====
+
     /**
-     * Estimate size of data in bytes (rough approximation)
+     * Session Manager for persisting window instances
      */
-    function estimateSize(data) {
-        try {
-            return JSON.stringify(data).length * 2; // Rough UTF-16 byte estimate
-        }
-        catch {
-            return 0;
-        }
-    }
-    /**
-     * Check if storage quota is available
-     */
-    function checkStorageQuota(dataSize) {
-        if (quotaExceeded) {
-            return false;
-        }
-        return dataSize < MAX_STORAGE_SIZE;
-    }
-    /**
-     * Read session from localStorage
-     */
-    function readSession() {
-        try {
-            const raw = localStorage.getItem(SESSION_STORAGE_KEY);
-            if (!raw)
-                return null;
-            const parsed = JSON.parse(raw);
-            if (!parsed || typeof parsed !== 'object')
-                return null;
-            if (parsed.version !== SESSION_VERSION) {
-                console.warn(`SessionManager: Version mismatch (stored: ${parsed.version}, expected: ${SESSION_VERSION})`);
-                return null;
-            }
-            return parsed;
-        }
-        catch (err) {
-            console.warn('SessionManager: Failed to read session:', err);
-            return null;
-        }
-    }
-    /**
-     * Write session to localStorage with quota handling
-     */
-    function writeSession(session) {
-        const size = estimateSize(session);
-        if (!checkStorageQuota(size)) {
-            if (!quotaExceeded) {
-                console.error('SessionManager: Storage quota exceeded. Auto-save disabled.');
-                console.error(`Attempted to save ${(size / 1024).toFixed(2)}KB, limit is ${(MAX_STORAGE_SIZE / 1024).toFixed(2)}KB`);
-                quotaExceeded = true;
-            }
-            return false;
-        }
-<<<<<<< HEAD
-        try {
-            localStorage.setItem(SESSION_STORAGE_KEY, JSON.stringify(session));
-            quotaExceeded = false; // Reset flag on successful save
-            return true;
-        }
-        catch (err) {
-            if (err instanceof Error && err.name === 'QuotaExceededError') {
-                console.error('SessionManager: Storage quota exceeded:', err);
-                quotaExceeded = true;
-            }
-            else {
-                console.error('SessionManager: Failed to write session:', err);
-            }
-            return false;
-        }
-    }
-    /**
-     * Clear session from localStorage
-     */
-    function clearSession() {
-        try {
-            localStorage.removeItem(SESSION_STORAGE_KEY);
-            console.log('SessionManager: Session cleared');
-        }
-        catch (err) {
-            console.warn('SessionManager: Failed to clear session:', err);
-        }
-    }
-    // ===== Instance Manager Integration =====
-    /**
-     * Get all instance managers registered globally
-     */
-    function getInstanceManagers() {
-        const managers = new Map();
-        const w = window;
-        // Known instance managers (terminal, text-editor, etc.)
-        const knownManagers = [
-            'TerminalInstanceManager',
-            'TextEditorInstanceManager',
-        ];
-        knownManagers.forEach(key => {
-            const manager = w[key];
-            if (manager && typeof manager === 'object') {
-                const mgr = manager;
-                const type = typeof mgr.type === 'string' ? mgr.type : key.replace('InstanceManager', '').toLowerCase();
-                managers.set(type, manager);
-            }
-        });
-        return managers;
-    }
-    /**
-     * Serialize all instances from all managers
-     */
-    function serializeAllInstances() {
-        const result = {};
-        const managers = getInstanceManagers();
-        managers.forEach((manager, type) => {
-            const mgr = manager;
-            if (typeof mgr.serializeAll === 'function') {
-=======
+    class SessionManager {
+        /**
+         * @param {Object} config
+         * @param {number} config.autoSaveInterval - Auto-save interval in milliseconds (default: 30000 = 30s)
+         * @param {boolean} config.autoSaveEnabled - Enable auto-save (default: true)
+         * @param {string} config.storageKey - LocalStorage key prefix (default: 'window-session')
+         */
+        constructor(config = {}) {
+            this.autoSaveInterval = config.autoSaveInterval || 30000; // 30 seconds
+            this.autoSaveEnabled = config.autoSaveEnabled !== false;
+            this.storageKey = config.storageKey || 'window-session';
+
+            this.instanceManagers = new Map();
+            this.autoSaveTimer = null;
+            this.lastSaveTime = null;
+        }
+
+        /**
+         * Register an instance manager for auto-save
+         * @param {string} type - Instance type (e.g., 'terminal', 'text-editor')
+         * @param {InstanceManager} manager - Instance manager
+         */
+        registerManager(type, manager) {
+            this.instanceManagers.set(type, manager);
+            console.log(`SessionManager: Registered manager for ${type}`);
+        }
+
+        /**
+         * Unregister an instance manager
+         * @param {string} type
+         */
+        unregisterManager(type) {
+            this.instanceManagers.delete(type);
+        }
+
+        /**
+         * Start auto-save
+         */
+        startAutoSave() {
+            if (!this.autoSaveEnabled) return;
+
+            this.stopAutoSave(); // Clear any existing timer
+
+            this.autoSaveTimer = setInterval(() => {
+                this.saveAllSessions();
+            }, this.autoSaveInterval);
+
+            console.log(`SessionManager: Auto-save started (interval: ${this.autoSaveInterval}ms)`);
+        }
+
+        /**
+         * Stop auto-save
+         */
+        stopAutoSave() {
+            if (this.autoSaveTimer) {
+                clearInterval(this.autoSaveTimer);
+                this.autoSaveTimer = null;
+            }
+        }
 
         /**
          * Save all sessions to localStorage
@@ -170,44 +108,39 @@
                     tabState,
                 };
 
->>>>>>> 637b3ac3
                 try {
-                    const instances = mgr.serializeAll();
-                    if (Array.isArray(instances)) {
-                        result[type] = instances;
-                    }
-                }
-                catch (err) {
-                    console.error(`SessionManager: Failed to serialize instances for type "${type}":`, err);
-                }
-            }
-        });
-        return result;
-    }
-    // ===== Core Save Logic =====
-    /**
-     * Perform the actual save operation
-     */
-    function performSave() {
-        if (saveInProgress) {
-            console.warn('SessionManager: Save already in progress, skipping');
-            return;
-        }
-<<<<<<< HEAD
-        saveInProgress = true;
-        lastSaveAttempt = Date.now();
-        try {
-            const instances = serializeAllInstances();
-            const session = {
-                version: SESSION_VERSION,
-                timestamp: Date.now(),
-                instances,
-            };
-            const success = writeSession(session);
-            if (success) {
-                const instanceCount = Object.values(instances).reduce((sum, arr) => sum + arr.length, 0);
-                console.log(`SessionManager: Saved ${instanceCount} instances across ${Object.keys(instances).length} types`);
-=======
+                    localStorage.setItem(this.storageKey, JSON.stringify(sessionData));
+                    this.lastSaveTime = Date.now();
+                    console.log(
+                        `SessionManager: Saved ${totalInstances} instances across ${Object.keys(sessions).length} types`
+                    );
+                } catch (error) {
+                    // Provide specific error messages based on error type
+                    if (error.name === 'QuotaExceededError') {
+                        console.error(
+                            'SessionManager: Storage quota exceeded. Cannot save sessions. Consider clearing old data or reducing instance count.'
+                        );
+                    } else if (error.name === 'SecurityError') {
+                        console.error(
+                            'SessionManager: localStorage access denied. Sessions cannot be saved (private browsing mode?).'
+                        );
+                    } else if (error instanceof TypeError) {
+                        console.error(
+                            'SessionManager: Failed to serialize session data. Some instance state may not be JSON-serializable.'
+                        );
+                    } else {
+                        console.error(
+                            'SessionManager: Failed to save sessions:',
+                            error.message || error
+                        );
+                    }
+                    this.handleStorageError(error);
+                }
+            } else {
+                // No instances to save, clear storage
+                localStorage.removeItem(this.storageKey);
+            }
+        }
 
         /**
          * Restore all sessions from localStorage
@@ -261,91 +194,176 @@
                 console.log(`SessionManager: Restored ${totalRestored} instances`);
             } catch (error) {
                 console.error('SessionManager: Failed to restore sessions:', error);
->>>>>>> 637b3ac3
-            }
-            pendingSaveTypes.clear();
-        }
-        catch (err) {
-            console.error('SessionManager: Save failed:', err);
-        }
-        finally {
-            saveInProgress = false;
-        }
-    }
-    /**
-     * Schedule a debounced save
-     */
-    function scheduleSave(instanceType) {
-        if (instanceType) {
-            pendingSaveTypes.add(instanceType);
-        }
-        if (saveTimer !== null) {
-            clearTimeout(saveTimer);
-        }
-        saveTimer = window.setTimeout(() => {
-            saveTimer = null;
-            performSave();
-        }, debounceDelay);
-    }
-    // ===== Public API =====
-    /**
-     * Save all instances immediately (skip debounce)
-     */
-    function saveAll(options = {}) {
-        if (options.immediate) {
-            if (saveTimer !== null) {
-                clearTimeout(saveTimer);
-                saveTimer = null;
-            }
-            performSave();
-        }
-        else {
-            scheduleSave();
-        }
-    }
-    /**
-     * Save instances of a specific type (debounced by default)
-     */
-    function saveInstanceType(instanceType, options = {}) {
-        if (options.immediate) {
-            if (saveTimer !== null) {
-                clearTimeout(saveTimer);
-                saveTimer = null;
-            }
-            performSave();
-        }
-        else {
-            scheduleSave(instanceType);
-        }
-    }
-    /**
-     * Restore session from localStorage
-     */
-    function restoreSession() {
-        const session = readSession();
-        if (!session) {
-            console.log('SessionManager: No session to restore');
-            return false;
-        }
-<<<<<<< HEAD
-        const managers = getInstanceManagers();
-        let restoredCount = 0;
-        Object.entries(session.instances).forEach(([type, instances]) => {
-            const manager = managers.get(type);
-            if (!manager) {
-                console.warn(`SessionManager: No manager found for type "${type}"`);
-                return;
-            }
-            const mgr = manager;
-            if (typeof mgr.deserializeAll === 'function') {
-                try {
-                    mgr.deserializeAll(instances);
-                    restoredCount += instances.length;
-                    console.log(`SessionManager: Restored ${instances.length} "${type}" instances`);
-                }
-                catch (err) {
-                    console.error(`SessionManager: Failed to restore instances for type "${type}":`, err);
-=======
+            }
+        }
+
+        /**
+         * Export session as JSON
+         * @returns {string} JSON string
+         */
+        exportSession() {
+            const sessions = {};
+
+            this.instanceManagers.forEach((manager, type) => {
+                const serialized = manager.serializeAll();
+                if (serialized.length > 0) {
+                    sessions[type] = {
+                        instances: serialized,
+                        activeInstanceId: manager.activeInstanceId,
+                    };
+                }
+            });
+
+            return JSON.stringify(
+                {
+                    version: '1.0',
+                    timestamp: Date.now(),
+                    sessions,
+                },
+                null,
+                2
+            );
+        }
+
+        /**
+         * Import session from JSON
+         * @param {string} jsonString - JSON session data
+         */
+        importSession(jsonString) {
+            try {
+                const sessionData = JSON.parse(jsonString);
+
+                if (!sessionData.sessions) {
+                    throw new Error('Invalid session format');
+                }
+
+                // Clear existing instances first
+                this.clearAllSessions();
+
+                // Import new sessions
+                Object.entries(sessionData.sessions).forEach(([type, typeData]) => {
+                    const manager = this.instanceManagers.get(type);
+                    if (manager) {
+                        manager.deserializeAll(typeData.instances);
+
+                        if (typeData.activeInstanceId) {
+                            manager.setActiveInstance(typeData.activeInstanceId);
+                        }
+                    }
+                });
+
+                console.log('SessionManager: Session imported successfully');
+            } catch (error) {
+                console.error('SessionManager: Failed to import session:', error);
+                throw error;
+            }
+        }
+
+        /**
+         * Clear all sessions
+         */
+        clearAllSessions() {
+            this.instanceManagers.forEach(manager => {
+                manager.destroyAllInstances();
+            });
+            localStorage.removeItem(this.storageKey);
+            console.log('SessionManager: All sessions cleared');
+        }
+
+        /**
+         * Save a template
+         * @param {string} name - Template name
+         * @param {string} description - Template description
+         */
+        saveAsTemplate(name, description = '') {
+            const templateKey = `${this.storageKey}-template-${name}`;
+            const sessionJson = this.exportSession();
+
+            const templateData = {
+                name,
+                description,
+                created: Date.now(),
+                session: JSON.parse(sessionJson),
+            };
+
+            try {
+                localStorage.setItem(templateKey, JSON.stringify(templateData));
+                console.log(`SessionManager: Template "${name}" saved`);
+            } catch (error) {
+                console.error('SessionManager: Failed to save template:', error);
+                throw error;
+            }
+        }
+
+        /**
+         * Load a template
+         * @param {string} name - Template name
+         */
+        loadTemplate(name) {
+            const templateKey = `${this.storageKey}-template-${name}`;
+
+            try {
+                const data = localStorage.getItem(templateKey);
+                if (!data) {
+                    throw new Error(`Template "${name}" not found`);
+                }
+
+                const templateData = JSON.parse(data);
+                this.importSession(JSON.stringify(templateData.session));
+                console.log(`SessionManager: Template "${name}" loaded`);
+            } catch (error) {
+                console.error('SessionManager: Failed to load template:', error);
+                throw error;
+            }
+        }
+
+        /**
+         * Get all saved templates
+         * @returns {Array<Object>}
+         */
+        getAllTemplates() {
+            const templates = [];
+            const prefix = `${this.storageKey}-template-`;
+
+            for (let i = 0; i < localStorage.length; i++) {
+                const key = localStorage.key(i);
+                if (key.startsWith(prefix)) {
+                    try {
+                        const data = JSON.parse(localStorage.getItem(key));
+                        templates.push({
+                            name: data.name,
+                            description: data.description,
+                            created: data.created,
+                        });
+                    } catch (error) {
+                        console.error(`Failed to parse template ${key}:`, error);
+                    }
+                }
+            }
+
+            return templates;
+        }
+
+        /**
+         * Delete a template
+         * @param {string} name - Template name
+         */
+        deleteTemplate(name) {
+            const templateKey = `${this.storageKey}-template-${name}`;
+            localStorage.removeItem(templateKey);
+            console.log(`SessionManager: Template "${name}" deleted`);
+        }
+
+        /**
+         * Handle storage quota errors
+         * @private
+         */
+        handleStorageError(error) {
+            if (error.name === 'QuotaExceededError') {
+                console.warn('SessionManager: Storage quota exceeded. Consider clearing old data.');
+                // Could implement cleanup strategy here
+            }
+        }
 
         /**
          * Capture current modal/window state
@@ -527,102 +545,30 @@
                     templateCount++;
                     const data = localStorage.getItem(key);
                     templateSize += data ? data.length : 0;
->>>>>>> 637b3ac3
-                }
-            }
-        });
-        console.log(`SessionManager: Restored ${restoredCount} instances total`);
-        return restoredCount > 0;
+                }
+            }
+
+            return {
+                sessionSize,
+                templateCount,
+                templateSize,
+                totalSize: sessionSize + templateSize,
+                lastSaveTime: this.lastSaveTime,
+            };
+        }
+
+        /**
+         * Destroy session manager
+         */
+        destroy() {
+            this.stopAutoSave();
+            this.instanceManagers.clear();
+        }
     }
-    /**
-     * Configure debounce delay
-     */
-    function setDebounceDelay(ms) {
-        if (ms < 100 || ms > 5000) {
-            console.warn(`SessionManager: Invalid debounce delay ${ms}ms, must be 100-5000ms`);
-            return;
-        }
-        debounceDelay = ms;
-        console.log(`SessionManager: Debounce delay set to ${ms}ms`);
-    }
-    /**
-     * Get current debounce delay
-     */
-    function getDebounceDelay() {
-        return debounceDelay;
-    }
-    /**
-     * Clear all saved session data
-     */
-    function clear() {
-        if (saveTimer !== null) {
-            clearTimeout(saveTimer);
-            saveTimer = null;
-        }
-        pendingSaveTypes.clear();
-        clearSession();
-        quotaExceeded = false;
-    }
-    /**
-     * Get session statistics
-     */
-    function getStats() {
-        const session = readSession();
-        if (!session) {
-            return {
-                hasSession: false,
-                instanceCount: 0,
-                types: [],
-                timestamp: null,
-                sizeBytes: 0,
-            };
-        }
-        const instanceCount = Object.values(session.instances).reduce((sum, arr) => sum + arr.length, 0);
-        const types = Object.keys(session.instances);
-        const sizeBytes = estimateSize(session);
-        return {
-            hasSession: true,
-            instanceCount,
-            types,
-            timestamp: session.timestamp,
-            sizeBytes,
-            quotaExceeded,
-        };
-    }
-    // ===== Lifecycle Hooks =====
-    /**
-     * Initialize auto-save system and browser lifecycle hooks
-     */
-    function init() {
-        console.log('SessionManager: Initializing auto-save system');
-        // Save on window blur (user switching away)
-        window.addEventListener('blur', () => {
-            saveAll({ immediate: true });
-        });
-        // Save on beforeunload (page closing/refreshing)
-        window.addEventListener('beforeunload', () => {
-            // Must be immediate to complete before page unload
-            performSave();
-        });
-        // Save on visibility change (tab hidden)
-        document.addEventListener('visibilitychange', () => {
-            if (document.hidden) {
-                saveAll({ immediate: true });
-            }
-        });
-        console.log(`SessionManager: Initialized with ${debounceDelay}ms debounce`);
-    }
-    // ===== Global API =====
-    const SessionManager = {
-        init,
-        saveAll,
-        saveInstanceType,
-        restoreSession,
-        clear,
-        setDebounceDelay,
-        getDebounceDelay,
-        getStats,
-    };
-    window.SessionManager = SessionManager;
-})();
-//# sourceMappingURL=session-manager.js.map+
+    // Create singleton instance
+    const sessionManager = new SessionManager();
+
+    // Export to global scope
+    window.SessionManager = sessionManager;
+})();