--- conflicted
+++ resolved
@@ -19,7 +19,6 @@
     let pendingSaveTypes = new Set(); // Track which instance types need saving
     let quotaExceeded = false;
     let saveInProgress = false;
-<<<<<<< HEAD
     let lastSaveAttempt = 0;
     // ===== Storage Helpers =====
     /**
@@ -36,23 +35,6 @@
     /**
      * Check if storage quota is available
      */
-=======
-    // ===== Storage Helpers =====
-    /**
-     * Estimate size of data in bytes (rough approximation)
-     */
-    function estimateSize(data) {
-        try {
-            return JSON.stringify(data).length * 2; // Rough UTF-16 byte estimate
-        }
-        catch {
-            return 0;
-        }
-    }
-    /**
-     * Check if storage quota is available
-     */
->>>>>>> 2fc2d65b
     function checkStorageQuota(dataSize) {
         if (quotaExceeded) {
             return false;
@@ -73,7 +55,6 @@
             if (parsed.version !== SESSION_VERSION) {
                 console.warn(`SessionManager: Version mismatch (stored: ${parsed.version}, expected: ${SESSION_VERSION})`);
                 return null;
-<<<<<<< HEAD
             }
             return parsed;
         }
@@ -177,7 +158,6 @@
             return;
         }
         saveInProgress = true;
-        lastSaveAttempt = Date.now();
         try {
             const instances = serializeAllInstances();
             const session = {
@@ -206,139 +186,6 @@
         if (instanceType) {
             pendingSaveTypes.add(instanceType);
         }
-=======
-            }
-            return parsed;
-        }
-        catch (err) {
-            console.warn('SessionManager: Failed to read session:', err);
-            return null;
-        }
-    }
-    /**
-     * Write session to localStorage with quota handling
-     */
-    function writeSession(session) {
-        const size = estimateSize(session);
-        if (!checkStorageQuota(size)) {
-            if (!quotaExceeded) {
-                console.error('SessionManager: Storage quota exceeded. Auto-save disabled.');
-                console.error(`Attempted to save ${(size / 1024).toFixed(2)}KB, limit is ${(MAX_STORAGE_SIZE / 1024).toFixed(2)}KB`);
-                quotaExceeded = true;
-            }
-            return false;
-        }
-        try {
-            localStorage.setItem(SESSION_STORAGE_KEY, JSON.stringify(session));
-            quotaExceeded = false; // Reset flag on successful save
-            return true;
-        }
-        catch (err) {
-            if (err instanceof Error && err.name === 'QuotaExceededError') {
-                console.error('SessionManager: Storage quota exceeded:', err);
-                quotaExceeded = true;
-            }
-            else {
-                console.error('SessionManager: Failed to write session:', err);
-            }
-            return false;
-        }
-    }
-    /**
-     * Clear session from localStorage
-     */
-    function clearSession() {
-        try {
-            localStorage.removeItem(SESSION_STORAGE_KEY);
-            console.log('SessionManager: Session cleared');
-        }
-        catch (err) {
-            console.warn('SessionManager: Failed to clear session:', err);
-        }
-    }
-    // ===== Instance Manager Integration =====
-    /**
-     * Get all instance managers registered globally
-     */
-    function getInstanceManagers() {
-        const managers = new Map();
-        const w = window;
-        // Known instance managers (terminal, text-editor, etc.)
-        const knownManagers = [
-            'TerminalInstanceManager',
-            'TextEditorInstanceManager',
-        ];
-        knownManagers.forEach(key => {
-            const manager = w[key];
-            if (manager && typeof manager === 'object') {
-                const mgr = manager;
-                const type = typeof mgr.type === 'string' ? mgr.type : key.replace('InstanceManager', '').toLowerCase();
-                managers.set(type, manager);
-            }
-        });
-        return managers;
-    }
-    /**
-     * Serialize all instances from all managers
-     */
-    function serializeAllInstances() {
-        const result = {};
-        const managers = getInstanceManagers();
-        managers.forEach((manager, type) => {
-            const mgr = manager;
-            if (typeof mgr.serializeAll === 'function') {
-                try {
-                    const instances = mgr.serializeAll();
-                    if (Array.isArray(instances)) {
-                        result[type] = instances;
-                    }
-                }
-                catch (err) {
-                    console.error(`SessionManager: Failed to serialize instances for type "${type}":`, err);
-                }
-            }
-        });
-        return result;
-    }
-    // ===== Core Save Logic =====
-    /**
-     * Perform the actual save operation
-     */
-    function performSave() {
-        if (saveInProgress) {
-            console.warn('SessionManager: Save already in progress, skipping');
-            return;
-        }
-        saveInProgress = true;
-        try {
-            const instances = serializeAllInstances();
-            const session = {
-                version: SESSION_VERSION,
-                timestamp: Date.now(),
-                instances,
-            };
-            const success = writeSession(session);
-            if (success) {
-                const instanceCount = Object.values(instances).reduce((sum, arr) => sum + arr.length, 0);
-                console.log(`SessionManager: Saved ${instanceCount} instances across ${Object.keys(instances).length} types`);
-            }
-            pendingSaveTypes.clear();
-        }
-        catch (err) {
-            console.error('SessionManager: Save failed:', err);
-        }
-        finally {
-            saveInProgress = false;
-        }
-    }
-    /**
-     * Schedule a debounced save
-     */
-    function scheduleSave(instanceType) {
-        if (instanceType) {
-            pendingSaveTypes.add(instanceType);
-        }
->>>>>>> 2fc2d65b
         if (saveTimer !== null) {
             clearTimeout(saveTimer);
         }
@@ -356,7 +203,6 @@
             if (saveTimer !== null) {
                 clearTimeout(saveTimer);
                 saveTimer = null;
-<<<<<<< HEAD
             }
             performSave();
         }
@@ -372,30 +218,10 @@
             if (saveTimer !== null) {
                 clearTimeout(saveTimer);
                 saveTimer = null;
-=======
->>>>>>> 2fc2d65b
             }
             performSave();
         }
         else {
-<<<<<<< HEAD
-=======
-            scheduleSave();
-        }
-    }
-    /**
-     * Save instances of a specific type (debounced by default)
-     */
-    function saveInstanceType(instanceType, options = {}) {
-        if (options.immediate) {
-            if (saveTimer !== null) {
-                clearTimeout(saveTimer);
-                saveTimer = null;
-            }
-            performSave();
-        }
-        else {
->>>>>>> 2fc2d65b
             scheduleSave(instanceType);
         }
     }
@@ -486,8 +312,6 @@
             quotaExceeded,
         };
     }
-<<<<<<< HEAD
-=======
     /**
      * Export current session as JSON string
      * @returns JSON string of current session or null if no session exists
@@ -564,7 +388,6 @@
         console.log('SessionManager: Successfully imported and restored session');
         return true;
     }
->>>>>>> 2fc2d65b
     // ===== Lifecycle Hooks =====
     /**
      * Initialize auto-save system and browser lifecycle hooks
@@ -598,11 +421,8 @@
         setDebounceDelay,
         getDebounceDelay,
         getStats,
-<<<<<<< HEAD
-=======
         exportSession,
         importSession,
->>>>>>> 2fc2d65b
     };
     window.SessionManager = SessionManager;
 })();
