# 2025-10-29

### chore: Unpin Photos App from Dock; ensure Launchpad-only access
  - **Removed**: Photos App (`image-modal`) from the Dock in `index.html`
  - **Removed**: Dock indicator logic for `image-modal` from `src/ts/dock.ts`
  - **Access**: Photos App now accessible only via Launchpad (not pinned in Dock)
  - **Tests**: Added `tests/e2e/photos-launchpad-only.spec.js` to verify:
    - Photos does NOT appear in Dock by default
    - Photos DOES appear in Launchpad
    - Photos can be opened from Launchpad
    - Photos is searchable in Launchpad
  - **Impact**: Cleaner Dock with fewer pinned apps; Launchpad becomes primary discovery surface for Photos

### docs: Remove Photos desktop shortcut
  - **Removed**: Photos desktop shortcut from `src/ts/desktop.ts`
  - **Reason**: Photos App is accessible via Dock and Launchpad; desktop shortcut is redundant
  - **i18n**: `desktop.photos` key retained in `src/ts/i18n.ts` for potential future use or Launchpad entries
  - **Tests**: No desktop-specific Photos tests existed (only GitHub shortcut tested)
  - **Impact**: Desktop area now empty by default; shortcuts can be added on demand

### feat: Add desktop shortcut for Photos App
  - Neuer Shortcut auf dem Desktop für die Photos App (TypeScript, i18n, HTML)
  - **Note**: Reverted in same day - see "Remove Photos desktop shortcut" above

# Changelog

## Unreleased

<<<<<<< HEAD
### Added - Session Restore on Load ✅ (28. Oktober 2025)
  - **Feature**: Full session state persistence and restoration across page reloads
  - **Implementation**:
    - Enhanced `SessionManager` to track modal visibility, z-order, and minimized state
    - Added tab state persistence (active tab per window/instance manager)
    - Bumped session format version from 1.0 to 1.1 for backward compatibility
  - **Modal State Tracking**:
    - `_captureModalState()`: Records open modals, z-index, minimized state
    - `_restoreModalState()`: Restores modal visibility with DOM/WindowManager validation
    - Automatically skips transient modals (e.g., program-info-modal)
  - **Tab State Tracking**:
    - `_captureTabState()`: Stores active instance ID per manager type
    - `_restoreTabState()`: Restores active tabs with existence checks
  - **Safety Features**:
    - Validates DOM elements exist before restore
    - Validates WindowManager registration before restore
    - Graceful error handling with console warnings
    - Delayed restore (100-150ms) to ensure DOM readiness
  - **E2E Test Coverage** (`tests/e2e/session-restore-full.spec.js`):
    - Terminal/Text Editor instance restoration with active tab preservation
    - Modal visibility state restoration
    - Transient modal exclusion validation
    - Missing modal element graceful handling
    - Idempotent restore verification (running twice yields same result)
    - Empty session handling without errors
    - Z-index ordering preservation across modals
  - **Integration**: Already hooked into `multi-instance-integration.ts` via `restoreAllSessions()` and `startAutoSave()`
  - **Deliverables**:
    - ✅ Session restore pipeline executing after core systems initialize
    - ✅ Defensive guards if referenced programs/components are unavailable
    - ✅ Backward compatibility if no prior session exists
    - ✅ Idempotent restore logic
    - ✅ E2E test validation
=======
### Fix - Photos App missing in bundle (29. Oktober 2025)
- Root cause: `window.PhotosApp` was undefined in E2E tests when running in bundle mode because `src/ts/photos-app.ts` was not included in the esbuild entry graph. In bundle mode, only `js/app.bundle.js` was loaded, so `js/photos-app.js` never executed.
- Implementation:
  - Added Photos App to the bundle by importing the compiled module in `src/ts/compat/expose-globals.ts`:
    - `import '../../../js/photos-app.js';`
  - Rationale: Avoids a UTF-16 encoding issue in `src/ts/photos-app.ts` that caused esbuild to fail ("Unexpected \xff"). Using the compiled JS guarantees identical runtime behavior and ensures `window.PhotosApp` is defined in bundle mode.
- Tests:
  - `tests/e2e/photos-app.spec.js` now passes in bundle mode (3/3 ✅).
  - Verified via debug spec that `photos-app.js` is present in the loaded scripts when `USE_BUNDLE=1`.
- Notes:
  - Long-term follow-up: Convert `src/ts/photos-app.ts` to UTF-8 (file appears to be UTF-16 LE), then switch the bundle import back to the TS source.

### Added - Photos App with macOS-Style Gallery 📸 (28. Oktober 2025)
  - **New Application**: Photos App with Picsum API integration
    - Three view modes: **Moments** (by photographer), **Collections** (by orientation), **Years** (2014-2024)
    - Filtering: All Photos, Favorites, Landscape, Portrait, Square
    - Search by photographer name
    - Detail view with navigation (prev/next), favorite toggle, download, external link
    - Full **i18n support** (German/English) with 90+ translation keys
    - External image support for Finder integration
    - Client-side favorite management (session-only)
  - **Files Added**:
    - `src/ts/photos-app.ts` (1,006 lines) - TypeScript source with Picsum API client
    - `js/photos-app.js` + source map - Compiled JavaScript
    - Photos-specific CSS components in `src/css/style.css`
    - Complete German and English translations in `i18n.js`
    - Photos App modal HTML in `index.html` (247 lines)
  - **Integration**:
    - Finder now notifies Photos App when opening images via `window.PhotosApp.showExternalImage()`
    - Replaces old simple image viewer with full-featured gallery application
  - **Technical**: TypeScript strict mode compliant, builds successfully with `npm run build:ts`
>>>>>>> a7762468

### Added - Auto-Save System (SessionManager) ✨ (28. Oktober 2025)
  - **Feature**: Debounced Auto-Save system for window instances
  - **Implementation**: New `src/ts/session-manager.ts` module
    - Centralized persistence to localStorage with configurable debounce (default: 750ms)
    - Storage quota awareness with graceful error handling
    - Browser lifecycle hooks (blur/beforeunload/visibilitychange) for automatic saves
    - Session restore on page load
  - **Integration**:
    - Auto-save hooks in `BaseWindowInstance.updateState()` trigger saves on state changes
    - `InstanceManager` triggers saves on create/destroy/destroyAll operations
    - SessionManager integrated into bundle and API (`API.session.*`)
    - Automatic initialization in `app-init.ts` with session restore
  - **API**:
    - `SessionManager.init()` - Initialize auto-save system
    - `SessionManager.saveAll(options)` - Save all instances (immediate or debounced)
    - `SessionManager.saveInstanceType(type, options)` - Save specific instance type
    - `SessionManager.restoreSession()` - Restore saved session
    - `SessionManager.setDebounceDelay(ms)` - Configure debounce timing (100-5000ms)
    - `SessionManager.getStats()` - Get session statistics
    - `SessionManager.clear()` - Clear saved session
  - **Features**:
    - Debounced writes prevent excessive localStorage operations during rapid updates
    - Automatic save on window blur, page unload, and tab visibility change
    - Storage quota management (5MB conservative limit with error handling)
    - Supports multiple instance types (Terminal, TextEditor, etc.)
  - **Tests**: E2E test suite in `tests/e2e/session-manager-autosave.spec.js` (10 tests)
    - Module loading and initialization
    - Session stats and configuration
    - Auto-save on state changes
    - Session restore after reload
    - Browser lifecycle hooks (blur event)
    - Debounce validation (rapid updates)
    - Storage quota handling
    - Session clear/destroy
  - **Status**: Core auto-save functionality complete; foundation for Priorität 1.3 (State Persistierung & Session Management)

### Verified - Window Menu Multi-Instance Integration ✅ (28. Oktober 2025)
  - Confirmed that `src/ts/menu.ts` already implements complete Window menu functionality:
    - Dynamic "Fenster/Window" section in menubar with instance list
    - Active instance marked with checkmark (✓)
    - "New Finder/Terminal/Editor" action (Cmd+N)
    - "Close All" action with confirmation dialog
    - Instance switching via menu (Cmd+1-9 shortcuts)
    - Auto-refresh on create/destroy via `setupInstanceManagerListeners()`
  - **Test Results**: All 8 E2E tests passing (`tests/e2e/window-menu-multi-instance.spec.js`)
  - **Status**: Priorität 1.2 (Window Menu) is complete — no additional implementation needed

### Changed - Multi-Instance Integration uses WindowTabs.create ✅
  - Refactored `src/ts/multi-instance-integration.ts` to use `WindowTabs.create(...)` directly instead of the legacy `WindowTabManager` adapter.
  - Behavior preserved and improved:
    - Active-instance visibility is now guaranteed on create/switch/restore (fixes hidden content on first open).
    - Finder auto-closes its modal when the last tab is closed.
    - Plus button titles remain contextual (Terminal N / Editor N / Finder N).
  - Removal: Legacy `window.WindowTabManager` adapter and global export removed; types cleaned; tests adjusted to assert `window.WindowTabs` API.

### Tests - Drag & Drop Tab Reordering for Terminal/Text Editor ✅
  - Added DnD reorder coverage to:
    - `tests/e2e/terminal-tabs.spec.js`
    - `tests/e2e/text-editor-tabs.spec.js`
  - Verifies instance order updates in manager and DOM order matches after dragging.

### Tests - Window Tabs for Terminal/Text Editor ✅
  - Added new E2E suites to validate tab behavior in Terminal and Text Editor modals:
    - `tests/e2e/terminal-tabs.spec.js`
    - `tests/e2e/text-editor-tabs.spec.js`
  - Covered scenarios:
    - Modal opens with initial tab and active instance
    - + button creates a new instance/tab
    - Switching tabs updates the active instance in the manager
    - Close button removes a tab (UI and manager in sync)
    - Keyboard shortcuts (Ctrl/Cmd+N, Ctrl/Cmd+W, Ctrl+Tab) operate on the active manager via integration
  - Verified locally with the full E2E suite; quick smoke continues to run unchanged

### Docs - Project TODO refreshed ✅
  - Updated `docs/project/TODO.md` to reflect completed Window Tabs System and Keyboard Shortcuts.
  - Added reference to adapter removal and new DnD tests; focused next steps on Window menu and session management.

### Fixed - Storage Restore Bug (Transient Modals) ✅
  - **Issue**: Transient modal `program-info-modal` was incorrectly restored from localStorage
  - **Root Cause**: `constants.ts` was not imported in bundle → `window.APP_CONSTANTS.TRANSIENT_MODAL_IDS` was undefined
  - **Fix**: Added `import '../constants'` to `expose-globals.ts` (bundle entry point)
  - **Impact**:
    - Bundle mode: 19/20 → **20/20 tests ✅**
    - Scripts mode: Already working (20/20 ✅)
  - **Bundle size**: 404.7 KB (was 401.8 KB, +2.9 KB for constants)

### Build - Bundle Migration Complete ✅ (Default)
  - **Status**: Bundle is now the **default** loading strategy (**20/20 E2E tests passing**)
  - **Implementation**:
    - All legacy JS modules copied to `src/ts/legacy/` for esbuild compatibility
    - Complete module graph in bundle: `constants`, `window-configs`, `finder-instance`, `launchpad`, `multi-instance-integration`, `desktop`, `system`
    - Bootstrap order fixed: `base-window-instance` imported before instance subclasses
    - Bundle size: **404.7 KB** (vs. ~305 KB for TS-only)
  - **Test Results**:
    - Bundle default: **20/20 tests ✅**
    - Scripts mode (USE_BUNDLE=0): **20/20 tests ✅**
    - Both modes validated and stable
  - **Usage**:
    ```bash
    # Default: Bundle mode
    npm run dev

    # Force scripts mode
    USE_BUNDLE=0 npm run dev
    open "http://127.0.0.1:5173/?bundle=0"

    # E2E testing
    npm run test:e2e:quick  # Bundle default
    USE_BUNDLE=0 npm run test:e2e:quick  # Scripts mode
    ```
  - **Cleanup**: Removed `fix-ts-exports` script (legacy TS output post-processor no longer needed with bundle)
    - Removed from `package.json` build pipeline
    - Moved to `scripts/archive/` for historical reference
    - TypeScript build now standalone: `npm run build:ts` (no post-processing)

### Build - Conditional Bundle Loading ✅
  - **Problem**: Bundle + individual scripts loaded simultaneously → duplicate module initialization → DOM conflicts (13/20 tests failed)
  - **Solution**: Implemented `USE_BUNDLE` flag for runtime conditional loading
  - **Components**:
    - Flag detection in `index.html` (3 sources: env injection, URL param `?bundle=1`, localStorage)
    - Conditional script loading via `document.write()` (bundle OR scripts, never both)
    - E2E test support in `tests/e2e/utils.js` (Playwright `addInitScript` for `USE_BUNDLE=1` env var)
    - VS Code tasks: "E2E: Test (Bundle Mode - Quick)", "E2E: Test (Bundle Mode - Full)"
  - **Bootstrap fix**:
    - Bundle now imports TS `src/ts/app-init.ts` via `src/ts/compat/expose-globals.ts` (correct order after globals)
    - Ensures `window.__APP_READY` is set in bundle-only mode; quick E2E green in forced bundle mode (20/20)
  - **Results**:
    - Default mode (scripts): 20/20 tests ✅ (5.3s)
    - Bundle mode (USE_BUNDLE=1): 20/20 tests ✅ (6.5s)
  - **Usage**:
    ```bash
    USE_BUNDLE=1 MOCK_GITHUB=1 npm run test:e2e:quick  # E2E tests
    open "http://127.0.0.1:5173/index.html?bundle=1"  # Manual testing
    ```
  - **Next Steps**: Set bundle as default after production verification; remove individual script loading code

### Build - Esbuild bundle (compat adapter) ✅
  - Added compat entry: `src/ts/compat/expose-globals.ts` (side-effect imports for legacy globals; exposes `DOMUtils` on `window`; sets `__BUNDLE_READY__`)
  - New build script: `scripts/build-esbuild.mjs` (IIFE, globalName `App`, outputs `js/app.bundle.js`; uses context API for `--watch`)
  - npm scripts: `build:bundle`, `dev:bundle`
  - VS Code tasks: "Bundle: Build", "Bundle: Watch", "Dev Environment: Start All (Bundle)" (aggregates CSS Watch + TS Watch + Bundle Watch + Dev Server)
  - Verification: Bundle builds successfully (285.4kb); Quick E2E tests pass (20/20, MOCK_GITHUB=1); no runtime changes yet (bundle not wired into index.html)
  - Next: Optionally wire bundle into index.html for staged rollout

### Refactored - TypeScript Code Quality Improvements

#### DOM Utils Migration (Complete)
  - **Goal**: Eliminate 20+ duplicate `classList.add/remove('hidden')` patterns across codebase
  - **Approach**: Centralized `window.DOMUtils` module with graceful fallback pattern
  - **Completed**:
    - ✅ Created `src/ts/dom-utils.ts` with show/hide/toggle helpers (null-safe, type-safe)
    - ✅ Migrated `dialog.ts` (3)
    - ✅ Migrated `menubar-utils.ts` (2)
    - ✅ Migrated `context-menu.ts` (4)
    - ✅ Migrated instance container creation: `terminal-instance.ts`, `text-editor-instance.ts` (2)
    - ✅ Migrated fallbacks: `storage.ts` (2), `image-viewer-utils.ts` (3)
    - ✅ Tests: Quick + Full E2E suites green (MOCK_GITHUB=1)
  - **Pattern**:
    ```typescript
    const domUtils = (window as any).DOMUtils;
    if (domUtils && typeof domUtils.show === 'function') {
        domUtils.show(element);
    } else {
        element.classList.remove('hidden'); // fallback
    }
    ```
  - **Benefits**:
    - Centralized DOM manipulation logic
    - Type-safe with built-in null-checks
    - Backwards-compatible (no breaking changes)
    - No `require()` issues in browser (uses window global)
    - Foundation for future animation/transition support
  - **Notes**:
    - `base-window-instance.ts` intentionally left with direct classList for now due to dual export + IIFE pattern; revisit when module pattern is unified.

### Fixed - Session restore for multi-instance windows
  - **Centralized tab refresh**: Tab setup now happens AFTER session restore for all window types (Terminal, TextEditor, Finder)
  - **Fixed empty content bug**: Windows restored from session now properly show their content and tabs
  - Removed redundant tab setup logic from individual `setup*Integration()` methods
  - Tab refresh now uses `controller.refresh()` for all integrations in a single centralized loop
  - Ensures future-proof session restore for any new tab-based windows
  - **Before**: Tab managers initialized before restore → restored instances had no tabs/content
  - **After**: All integrations refresh tabs after `SessionManager.restoreAllSessions()` completes

### Fixed - Cross-platform VS Code tasks (macOS)
  - Replaced Windows PowerShell-only task commands with a cross-platform Node helper for the dev server (`scripts/dev-server-ensure.js`).
  - Updated `.vscode/tasks.json`:
    - `Start Dev Server` and `Start Dev Server (No Watch)` now use `node scripts/dev-server-ensure.js` (works on macOS/Linux/Windows).
    - `Stop Dev Server` uses OS-specific commands (PowerShell on Windows, `lsof`+`kill` on macOS/Linux).
    - `Quick E2E to capture readiness and console errors` sets env vars via `options.env` (no inline `$env:`).
  - Outcome: TypeScript watch/check tasks and the aggregated "Dev Environment: Start All" workflow work on macOS.

### Fixed - Runtime readiness + menu + launchpad
  - app-init: Ensure `window.__APP_READY` is reliably set even if `load` is delayed; add 4s fallback timer.
  - app-init: Add capture-phase document click handler to close Launchpad on background clicks (works with pointer-events:none overlays).
  - menu: Prevent infinite recursion in `createMenuContext` by avoiding self-delegation when hoisted as a global.
  - E2E: Quick smoke suite now green (20/20) on Chromium with `MOCK_GITHUB=1`.

### Fixed - TypeScript Migration Stabilization (Phase 1 Complete ✅)
  - **E2E Tests**: All 20 quick E2E tests passing; browser-global TS migration stable
  - **CommonJS Artifacts**: Removed `exports.__esModule` and `exports.default` from compiled JS to prevent runtime errors
  - **APP_CONSTANTS**: Exposed as browser global via IIFE pattern; consumed by WindowManager, app-init, StorageSystem
  - **Launchpad UI**: Fixed pointer-events to allow dock/menubar clicks while open; capture-phase handler closes on outside click
  - **Build Automation**: Generalized `scripts/fix-ts-exports.js` to process all `./js/**/*.js` and prevent regressions
  - **Test Updates**: Adjusted launchpad background-click test to use `page.mouse.click()` for pointer-events compatibility

Summary of notable changes in progress & recent work:

- Tests & stability
  - Added comprehensive E2E tests for window tab keyboard shortcuts (`tests/e2e/keyboard-shortcuts.spec.js`) covering Ctrl/Cmd+1-9, Ctrl/Cmd+W, Ctrl/Cmd+N, Ctrl+Tab, and Ctrl+Shift+Tab.
  - Testing stabilization groundwork: `docs/TESTING.md`, optional GitHub API mocks (`MOCK_GITHUB=1`), and a quick smoke runner (`test:e2e:quick`).

- Tabs & multi-instance
  - Drag-and-drop tab reordering implemented; `InstanceManager.reorderInstances()` preserves tab order and UI state.
  - `src/ts/window-tabs.ts` migrated to TypeScript (strict mode) with fixes for content visibility and ghost-tab prevention.

- Storage & robustness
  - Fixed modal restore: validate DOM elements and WindowManager registration before restoring open modals to avoid TypeError on startup.

- Developer experience
  - Workflow improvements: TypeScript watch, consolidated dev tasks, pre-push quick smoke checks, and `.gitattributes` for cross-platform EOL.

### Changed
  - Complete migration of tab system from JS to TypeScript with strict type checking
  - Source of truth is now `src/ts/window-tabs.ts` (no direct edits to generated `js/window-tabs.js`)
  - **Fixed**: Content visibility after tab close - explicitly triggers `onTabSwitch` for newly active instance
  - **Fixed**: Ghost tab prevention - UI refresh and content visibility stay in sync after `destroyInstance`
  - All keyboard shortcuts (Ctrl/Cmd+W, Ctrl/Cmd+N, Ctrl+Tab) continue to work with integration
  - Maintains full backward compatibility with MultiInstanceIntegration system

---

  - refactor(system,actions): route System UI buttons via ActionBus
    - Adds ActionBus handlers for system toggles/actions/devices/network
    - Replaces manual click listeners with declarative data-action wiring

  - feat(action-bus,window-chrome): window control actions and wiring
    - Adds ActionBus actions: window:close, window:minimize, window:maximize
    - WindowChrome control buttons now include matching data-action attributes
    - Keeps existing callbacks for non-breaking behavior

  - feat(app-init): app-ready signal for tests and probes
    - Sets window.__APP_READY=true and dispatches 'appReady' CustomEvent at end of initApp()
    - Enables tests to wait for readiness instead of relying on networkidle

  - chore: deprecate legacy loadGithubRepos in app.js
    - Removed init-time usage; menu reload now uses FinderSystem directly
    - Kept a guarded no-op function that delegates to FinderSystem and returns early
    - Prepares for full removal of legacy GitHub loader implementation

  - feat: extract updateDockIndicators to dock.js module
    - Moved dock indicator update logic from app.js to DockSystem.updateDockIndicators
    - Legacy global alias window.updateDockIndicators preserved for backward compatibility
    - Reduced app.js by 27 lines (from 1051 to 1024 lines)
    - **Total Phase 4 reduction: app.js down from 1308 to 1024 lines (-284 lines, -21.7%)**

  - feat(ts): extract Dialog Utilities to dedicated module
    - New source: src/ts/dialog-utils.ts → emits to js/dialog-utils.js
    - Centralized z-index management: syncTopZIndexWithDOM, bringDialogToFront, bringAllWindowsToFront
    - Load order: dialog-utils.js before dialog.js (dialog depends on these functions)
    - Removed ~80 lines of dialog utility functions from app.js
    - Preserves guarded global API for backward compatibility

  - feat(ts): extract App Initialization to dedicated module
    - New source: src/ts/app-init.ts → emits to js/app-init.js
    - Centralized DOMContentLoaded handler, modal initialization, and subsystem bootstrap
    - Load order: app-init.js before app.js (auto-attaches to DOMContentLoaded)
    - Removed ~177 lines from app.js (DOMContentLoaded block, initModalIds function, modal ID variables)
    - **app.js reduced from 1308 lines to 1051 lines (-257 lines total this iteration)**
    - No behavior changes; all initialization logic preserved

  - feat: extract Program label/menu sync to dedicated module
    - New source: src/ts/program-menu-sync.ts → emits to js/program-menu-sync.js
    - Provides updateProgramLabelByTopModal and openProgramInfoFromMenu with WindowManager-aware behavior
    - Adds guarded listeners for languagePreferenceChange/themePreferenceChange to avoid duplicates
    - index.html now loads program-menu-sync.js before app.js; app.js defers to modular globals when present

  - feat: extract Program actions (editor & image viewer)
    - New source: src/ts/program-actions.ts → emits to js/program-actions.js
    - Exposes sendTextEditorMenuAction, getImageViewerState, openActiveImageInNewTab, downloadActiveImage
    - Loads before menu.js to support menu definitions that query image viewer state and actions

  - feat: extract Image Viewer UI utils
    - New source: src/ts/image-viewer-utils.ts → emits to js/image-viewer-utils.js
    - Exposes setImagePlaceholder and updateImageInfo; re-applies placeholder on language changes
    - index.html loads before app.js; app.js delegates to these globals when present

  - refactor(app): safe cleanup pass for legacy duplication
    - Removed duplicate menubar wiring and obsolete helpers from app.js
    - Delegated program info and actions to program-menu-sync.js and program-actions.js
    - Converted global utilities (getMenuBarBottom, clampWindowToMenuBar, computeSnapMetrics, show/hideSnapPreview, updateDockIndicators) to guarded window.* assignments
    - Avoided redeclarations of appI18n/translate by guarding global initialization
    - No functional changes; E2E smoke tests pass

  - feat(ts): extract Snap & Window utilities to dedicated module
    - New source: src/ts/snap-utils.ts → emits to js/snap-utils.js
    - Centralizes getMenuBarBottom, clampWindowToMenuBar, computeSnapMetrics, show/hideSnapPreview, hideSnapPreview
    - Loads before dialog.js in index.html to support window drag/snap behavior
    - Removed redundant legacy guards from app.js; behavior unchanged
    - CODEBASE_IMPROVEMENTS.md with organizational tasks
    - TYPESCRIPT_MIGRATION_PLAN.md with detailed migration strategy
    - API Docs: Generated JSDoc and in-app “📖 API Docs” link (index.html)
    - Observability: Global ErrorHandler (window.onerror/unhandledrejection) and PerfMonitor (performance marks/measures)

  - ### Changed
    - Reorganized documentation structure:
    - `docs/guides/` - User guides and quickstarts
    - `docs/migration/` - Migration guides
    - Finder keyboard shortcuts integrated with tab manager (Cmd/Ctrl+W routes to tab close + instance cleanup)

  - NEXT_STEPS.md (consolidated into TODO.md)
  - PR_README.md (outdated)

  - ### Fixed
    - ActionBus for declarative event handling
    - WindowChrome for reusable UI components
    - GitHub Actions CI/CD pipeline

  - Refactored from monolithic app.js to modular architecture
    - Improved documentation structure

  - ### Security
    - Initial security audit completed

## Unreleased

### chore: Convert Photos App TypeScript to UTF-8 and update bundle import (29. Oktober 2025)
- Konvertiert `src/ts/photos-app.ts` von UTF-16 auf UTF-8 (ohne BOM), Encoding-Fehler behoben (z.B. „ΓÇô“, „L├ñdt“ → „–“, „Lädt“).
- Import in `src/ts/compat/expose-globals.ts` aktualisiert: Die TypeScript-Quelle wird jetzt direkt gebündelt (`import '../photos-app'` statt `js/photos-app.js`).
- Build (`npm run build:bundle`) und E2E-Tests (`tests/e2e/photos-app.spec.js`) laufen fehlerfrei.
- Keine funktionalen Änderungen, nur Encoding und Bundle-Integration.<|MERGE_RESOLUTION|>--- conflicted
+++ resolved
@@ -26,7 +26,6 @@
 
 ## Unreleased
 
-<<<<<<< HEAD
 ### Added - Session Restore on Load ✅ (28. Oktober 2025)
   - **Feature**: Full session state persistence and restoration across page reloads
   - **Implementation**:
@@ -60,7 +59,7 @@
     - ✅ Backward compatibility if no prior session exists
     - ✅ Idempotent restore logic
     - ✅ E2E test validation
-=======
+
 ### Fix - Photos App missing in bundle (29. Oktober 2025)
 - Root cause: `window.PhotosApp` was undefined in E2E tests when running in bundle mode because `src/ts/photos-app.ts` was not included in the esbuild entry graph. In bundle mode, only `js/app.bundle.js` was loaded, so `js/photos-app.js` never executed.
 - Implementation:
@@ -92,7 +91,6 @@
     - Finder now notifies Photos App when opening images via `window.PhotosApp.showExternalImage()`
     - Replaces old simple image viewer with full-featured gallery application
   - **Technical**: TypeScript strict mode compliant, builds successfully with `npm run build:ts`
->>>>>>> a7762468
 
 ### Added - Auto-Save System (SessionManager) ✨ (28. Oktober 2025)
   - **Feature**: Debounced Auto-Save system for window instances
