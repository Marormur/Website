# 2025-10-29

### chore: Unpin Photos App from Dock; ensure Launchpad-only access
  - **Removed**: Photos App (`image-modal`) from the Dock in `index.html`
  - **Removed**: Dock indicator logic for `image-modal` from `src/ts/dock.ts`
  - **Access**: Photos App now accessible only via Launchpad (not pinned in Dock)
  - **Tests**: Added `tests/e2e/photos-launchpad-only.spec.js` to verify:
    - Photos does NOT appear in Dock by default
    - Photos DOES appear in Launchpad
    - Photos can be opened from Launchpad
    - Photos is searchable in Launchpad
  - **Impact**: Cleaner Dock with fewer pinned apps; Launchpad becomes primary discovery surface for Photos

### docs: Remove Photos desktop shortcut
  - **Removed**: Photos desktop shortcut from `src/ts/desktop.ts`
  - **Reason**: Photos App is accessible via Dock and Launchpad; desktop shortcut is redundant
  - **i18n**: `desktop.photos` key retained in `src/ts/i18n.ts` for potential future use or Launchpad entries
  - **Tests**: No desktop-specific Photos tests existed (only GitHub shortcut tested)
  - **Impact**: Desktop area now empty by default; shortcuts can be added on demand

### feat: Add desktop shortcut for Photos App
  - Neuer Shortcut auf dem Desktop für die Photos App (TypeScript, i18n, HTML)
  - **Note**: Reverted in same day - see "Remove Photos desktop shortcut" above

# Changelog

## Unreleased

<<<<<<< HEAD
### Fix - Photos App missing in bundle (29. Oktober 2025)
- Root cause: `window.PhotosApp` was undefined in E2E tests when running in bundle mode because `src/ts/photos-app.ts` was not included in the esbuild entry graph. In bundle mode, only `js/app.bundle.js` was loaded, so `js/photos-app.js` never executed.
- Implementation:
  - Added Photos App to the bundle by importing the compiled module in `src/ts/compat/expose-globals.ts`:
    - `import '../../../js/photos-app.js';`
  - Rationale: Avoids a UTF-16 encoding issue in `src/ts/photos-app.ts` that caused esbuild to fail ("Unexpected \xff"). Using the compiled JS guarantees identical runtime behavior and ensures `window.PhotosApp` is defined in bundle mode.
- Tests:
  - `tests/e2e/photos-app.spec.js` now passes in bundle mode (3/3 ✅).
  - Verified via debug spec that `photos-app.js` is present in the loaded scripts when `USE_BUNDLE=1`.
- Notes:
  - Long-term follow-up: Convert `src/ts/photos-app.ts` to UTF-8 (file appears to be UTF-16 LE), then switch the bundle import back to the TS source.

### Added - Photos App with macOS-Style Gallery 📸 (28. Oktober 2025)
  - **New Application**: Photos App with Picsum API integration
    - Three view modes: **Moments** (by photographer), **Collections** (by orientation), **Years** (2014-2024)
    - Filtering: All Photos, Favorites, Landscape, Portrait, Square
    - Search by photographer name
    - Detail view with navigation (prev/next), favorite toggle, download, external link
    - Full **i18n support** (German/English) with 90+ translation keys
    - External image support for Finder integration
    - Client-side favorite management (session-only)
  - **Files Added**:
    - `src/ts/photos-app.ts` (1,006 lines) - TypeScript source with Picsum API client
    - `js/photos-app.js` + source map - Compiled JavaScript
    - Photos-specific CSS components in `src/css/style.css`
    - Complete German and English translations in `i18n.js`
    - Photos App modal HTML in `index.html` (247 lines)
  - **Integration**:
    - Finder now notifies Photos App when opening images via `window.PhotosApp.showExternalImage()`
    - Replaces old simple image viewer with full-featured gallery application
  - **Technical**: TypeScript strict mode compliant, builds successfully with `npm run build:ts`
=======
### Added - Auto-Save System (SessionManager) ✨ (28. Oktober 2025)
  - **Feature**: Debounced Auto-Save system for window instances
  - **Implementation**: New `src/ts/session-manager.ts` module
    - Centralized persistence to localStorage with configurable debounce (default: 750ms)
    - Storage quota awareness with graceful error handling
    - Browser lifecycle hooks (blur/beforeunload/visibilitychange) for automatic saves
    - Session restore on page load
  - **Integration**:
    - Auto-save hooks in `BaseWindowInstance.updateState()` trigger saves on state changes
    - `InstanceManager` triggers saves on create/destroy/destroyAll operations
    - SessionManager integrated into bundle and API (`API.session.*`)
    - Automatic initialization in `app-init.ts` with session restore
  - **API**:
    - `SessionManager.init()` - Initialize auto-save system
    - `SessionManager.saveAll(options)` - Save all instances (immediate or debounced)
    - `SessionManager.saveInstanceType(type, options)` - Save specific instance type
    - `SessionManager.restoreSession()` - Restore saved session
    - `SessionManager.setDebounceDelay(ms)` - Configure debounce timing (100-5000ms)
    - `SessionManager.getStats()` - Get session statistics
    - `SessionManager.clear()` - Clear saved session
  - **Features**:
    - Debounced writes prevent excessive localStorage operations during rapid updates
    - Automatic save on window blur, page unload, and tab visibility change
    - Storage quota management (5MB conservative limit with error handling)
    - Supports multiple instance types (Terminal, TextEditor, etc.)
  - **Tests**: E2E test suite in `tests/e2e/session-manager-autosave.spec.js` (10 tests)
    - Module loading and initialization
    - Session stats and configuration
    - Auto-save on state changes
    - Session restore after reload
    - Browser lifecycle hooks (blur event)
    - Debounce validation (rapid updates)
    - Storage quota handling
    - Session clear/destroy
  - **Status**: Core auto-save functionality complete; foundation for Priorität 1.3 (State Persistierung & Session Management)
>>>>>>> 293314bb

### Verified - Window Menu Multi-Instance Integration ✅ (28. Oktober 2025)
  - Confirmed that `src/ts/menu.ts` already implements complete Window menu functionality:
    - Dynamic "Fenster/Window" section in menubar with instance list
    - Active instance marked with checkmark (✓)
    - "New Finder/Terminal/Editor" action (Cmd+N)
    - "Close All" action with confirmation dialog
    - Instance switching via menu (Cmd+1-9 shortcuts)
    - Auto-refresh on create/destroy via `setupInstanceManagerListeners()`
  - **Test Results**: All 8 E2E tests passing (`tests/e2e/window-menu-multi-instance.spec.js`)
  - **Status**: Priorität 1.2 (Window Menu) is complete — no additional implementation needed

### Changed - Multi-Instance Integration uses WindowTabs.create ✅
  - Refactored `src/ts/multi-instance-integration.ts` to use `WindowTabs.create(...)` directly instead of the legacy `WindowTabManager` adapter.
  - Behavior preserved and improved:
    - Active-instance visibility is now guaranteed on create/switch/restore (fixes hidden content on first open).
    - Finder auto-closes its modal when the last tab is closed.
    - Plus button titles remain contextual (Terminal N / Editor N / Finder N).
  - Removal: Legacy `window.WindowTabManager` adapter and global export removed; types cleaned; tests adjusted to assert `window.WindowTabs` API.

### Tests - Drag & Drop Tab Reordering for Terminal/Text Editor ✅
  - Added DnD reorder coverage to:
    - `tests/e2e/terminal-tabs.spec.js`
    - `tests/e2e/text-editor-tabs.spec.js`
  - Verifies instance order updates in manager and DOM order matches after dragging.

### Tests - Window Tabs for Terminal/Text Editor ✅
  - Added new E2E suites to validate tab behavior in Terminal and Text Editor modals:
    - `tests/e2e/terminal-tabs.spec.js`
    - `tests/e2e/text-editor-tabs.spec.js`
  - Covered scenarios:
    - Modal opens with initial tab and active instance
    - + button creates a new instance/tab
    - Switching tabs updates the active instance in the manager
    - Close button removes a tab (UI and manager in sync)
    - Keyboard shortcuts (Ctrl/Cmd+N, Ctrl/Cmd+W, Ctrl+Tab) operate on the active manager via integration
  - Verified locally with the full E2E suite; quick smoke continues to run unchanged

### Docs - Project TODO refreshed ✅
  - Updated `docs/project/TODO.md` to reflect completed Window Tabs System and Keyboard Shortcuts.
  - Added reference to adapter removal and new DnD tests; focused next steps on Window menu and session management.

### Fixed - Storage Restore Bug (Transient Modals) ✅
  - **Issue**: Transient modal `program-info-modal` was incorrectly restored from localStorage
  - **Root Cause**: `constants.ts` was not imported in bundle → `window.APP_CONSTANTS.TRANSIENT_MODAL_IDS` was undefined
  - **Fix**: Added `import '../constants'` to `expose-globals.ts` (bundle entry point)
  - **Impact**:
    - Bundle mode: 19/20 → **20/20 tests ✅**
    - Scripts mode: Already working (20/20 ✅)
  - **Bundle size**: 404.7 KB (was 401.8 KB, +2.9 KB for constants)

### Build - Bundle Migration Complete ✅ (Default)
  - **Status**: Bundle is now the **default** loading strategy (**20/20 E2E tests passing**)
  - **Implementation**:
    - All legacy JS modules copied to `src/ts/legacy/` for esbuild compatibility
    - Complete module graph in bundle: `constants`, `window-configs`, `finder-instance`, `launchpad`, `multi-instance-integration`, `desktop`, `system`
    - Bootstrap order fixed: `base-window-instance` imported before instance subclasses
    - Bundle size: **404.7 KB** (vs. ~305 KB for TS-only)
  - **Test Results**:
    - Bundle default: **20/20 tests ✅**
    - Scripts mode (USE_BUNDLE=0): **20/20 tests ✅**
    - Both modes validated and stable
  - **Usage**:
    ```bash
    # Default: Bundle mode
    npm run dev

    # Force scripts mode
    USE_BUNDLE=0 npm run dev
    open "http://127.0.0.1:5173/?bundle=0"

    # E2E testing
    npm run test:e2e:quick  # Bundle default
    USE_BUNDLE=0 npm run test:e2e:quick  # Scripts mode
    ```
  - **Cleanup**: Removed `fix-ts-exports` script (legacy TS output post-processor no longer needed with bundle)
    - Removed from `package.json` build pipeline
    - Moved to `scripts/archive/` for historical reference
    - TypeScript build now standalone: `npm run build:ts` (no post-processing)

### Build - Conditional Bundle Loading ✅
  - **Problem**: Bundle + individual scripts loaded simultaneously → duplicate module initialization → DOM conflicts (13/20 tests failed)
  - **Solution**: Implemented `USE_BUNDLE` flag for runtime conditional loading
  - **Components**:
    - Flag detection in `index.html` (3 sources: env injection, URL param `?bundle=1`, localStorage)
    - Conditional script loading via `document.write()` (bundle OR scripts, never both)
    - E2E test support in `tests/e2e/utils.js` (Playwright `addInitScript` for `USE_BUNDLE=1` env var)
    - VS Code tasks: "E2E: Test (Bundle Mode - Quick)", "E2E: Test (Bundle Mode - Full)"
  - **Bootstrap fix**:
    - Bundle now imports TS `src/ts/app-init.ts` via `src/ts/compat/expose-globals.ts` (correct order after globals)
    - Ensures `window.__APP_READY` is set in bundle-only mode; quick E2E green in forced bundle mode (20/20)
  - **Results**:
    - Default mode (scripts): 20/20 tests ✅ (5.3s)
    - Bundle mode (USE_BUNDLE=1): 20/20 tests ✅ (6.5s)
  - **Usage**:
    ```bash
    USE_BUNDLE=1 MOCK_GITHUB=1 npm run test:e2e:quick  # E2E tests
    open "http://127.0.0.1:5173/index.html?bundle=1"  # Manual testing
    ```
  - **Next Steps**: Set bundle as default after production verification; remove individual script loading code

### Build - Esbuild bundle (compat adapter) ✅
  - Added compat entry: `src/ts/compat/expose-globals.ts` (side-effect imports for legacy globals; exposes `DOMUtils` on `window`; sets `__BUNDLE_READY__`)
  - New build script: `scripts/build-esbuild.mjs` (IIFE, globalName `App`, outputs `js/app.bundle.js`; uses context API for `--watch`)
  - npm scripts: `build:bundle`, `dev:bundle`
  - VS Code tasks: "Bundle: Build", "Bundle: Watch", "Dev Environment: Start All (Bundle)" (aggregates CSS Watch + TS Watch + Bundle Watch + Dev Server)
  - Verification: Bundle builds successfully (285.4kb); Quick E2E tests pass (20/20, MOCK_GITHUB=1); no runtime changes yet (bundle not wired into index.html)
  - Next: Optionally wire bundle into index.html for staged rollout

### Refactored - TypeScript Code Quality Improvements

#### DOM Utils Migration (Complete)
  - **Goal**: Eliminate 20+ duplicate `classList.add/remove('hidden')` patterns across codebase
  - **Approach**: Centralized `window.DOMUtils` module with graceful fallback pattern
  - **Completed**:
    - ✅ Created `src/ts/dom-utils.ts` with show/hide/toggle helpers (null-safe, type-safe)
    - ✅ Migrated `dialog.ts` (3)
    - ✅ Migrated `menubar-utils.ts` (2)
    - ✅ Migrated `context-menu.ts` (4)
    - ✅ Migrated instance container creation: `terminal-instance.ts`, `text-editor-instance.ts` (2)
    - ✅ Migrated fallbacks: `storage.ts` (2), `image-viewer-utils.ts` (3)
    - ✅ Tests: Quick + Full E2E suites green (MOCK_GITHUB=1)
  - **Pattern**:
    ```typescript
    const domUtils = (window as any).DOMUtils;
    if (domUtils && typeof domUtils.show === 'function') {
        domUtils.show(element);
    } else {
        element.classList.remove('hidden'); // fallback
    }
    ```
  - **Benefits**:
    - Centralized DOM manipulation logic
    - Type-safe with built-in null-checks
    - Backwards-compatible (no breaking changes)
    - No `require()` issues in browser (uses window global)
    - Foundation for future animation/transition support
  - **Notes**:
    - `base-window-instance.ts` intentionally left with direct classList for now due to dual export + IIFE pattern; revisit when module pattern is unified.

### Fixed - Session restore for multi-instance windows
  - **Centralized tab refresh**: Tab setup now happens AFTER session restore for all window types (Terminal, TextEditor, Finder)
  - **Fixed empty content bug**: Windows restored from session now properly show their content and tabs
  - Removed redundant tab setup logic from individual `setup*Integration()` methods
  - Tab refresh now uses `controller.refresh()` for all integrations in a single centralized loop
  - Ensures future-proof session restore for any new tab-based windows
  - **Before**: Tab managers initialized before restore → restored instances had no tabs/content
  - **After**: All integrations refresh tabs after `SessionManager.restoreAllSessions()` completes

### Fixed - Cross-platform VS Code tasks (macOS)
  - Replaced Windows PowerShell-only task commands with a cross-platform Node helper for the dev server (`scripts/dev-server-ensure.js`).
  - Updated `.vscode/tasks.json`:
    - `Start Dev Server` and `Start Dev Server (No Watch)` now use `node scripts/dev-server-ensure.js` (works on macOS/Linux/Windows).
    - `Stop Dev Server` uses OS-specific commands (PowerShell on Windows, `lsof`+`kill` on macOS/Linux).
    - `Quick E2E to capture readiness and console errors` sets env vars via `options.env` (no inline `$env:`).
  - Outcome: TypeScript watch/check tasks and the aggregated "Dev Environment: Start All" workflow work on macOS.

### Fixed - Runtime readiness + menu + launchpad
  - app-init: Ensure `window.__APP_READY` is reliably set even if `load` is delayed; add 4s fallback timer.
  - app-init: Add capture-phase document click handler to close Launchpad on background clicks (works with pointer-events:none overlays).
  - menu: Prevent infinite recursion in `createMenuContext` by avoiding self-delegation when hoisted as a global.
  - E2E: Quick smoke suite now green (20/20) on Chromium with `MOCK_GITHUB=1`.

### Fixed - TypeScript Migration Stabilization (Phase 1 Complete ✅)
  - **E2E Tests**: All 20 quick E2E tests passing; browser-global TS migration stable
  - **CommonJS Artifacts**: Removed `exports.__esModule` and `exports.default` from compiled JS to prevent runtime errors
  - **APP_CONSTANTS**: Exposed as browser global via IIFE pattern; consumed by WindowManager, app-init, StorageSystem
  - **Launchpad UI**: Fixed pointer-events to allow dock/menubar clicks while open; capture-phase handler closes on outside click
  - **Build Automation**: Generalized `scripts/fix-ts-exports.js` to process all `./js/**/*.js` and prevent regressions
  - **Test Updates**: Adjusted launchpad background-click test to use `page.mouse.click()` for pointer-events compatibility

Summary of notable changes in progress & recent work:

- Tests & stability
  - Added comprehensive E2E tests for window tab keyboard shortcuts (`tests/e2e/keyboard-shortcuts.spec.js`) covering Ctrl/Cmd+1-9, Ctrl/Cmd+W, Ctrl/Cmd+N, Ctrl+Tab, and Ctrl+Shift+Tab.
  - Testing stabilization groundwork: `docs/TESTING.md`, optional GitHub API mocks (`MOCK_GITHUB=1`), and a quick smoke runner (`test:e2e:quick`).

- Tabs & multi-instance
  - Drag-and-drop tab reordering implemented; `InstanceManager.reorderInstances()` preserves tab order and UI state.
  - `src/ts/window-tabs.ts` migrated to TypeScript (strict mode) with fixes for content visibility and ghost-tab prevention.

- Storage & robustness
  - Fixed modal restore: validate DOM elements and WindowManager registration before restoring open modals to avoid TypeError on startup.

- Developer experience
  - Workflow improvements: TypeScript watch, consolidated dev tasks, pre-push quick smoke checks, and `.gitattributes` for cross-platform EOL.

### Changed
  - Complete migration of tab system from JS to TypeScript with strict type checking
  - Source of truth is now `src/ts/window-tabs.ts` (no direct edits to generated `js/window-tabs.js`)
  - **Fixed**: Content visibility after tab close - explicitly triggers `onTabSwitch` for newly active instance
  - **Fixed**: Ghost tab prevention - UI refresh and content visibility stay in sync after `destroyInstance`
  - All keyboard shortcuts (Ctrl/Cmd+W, Ctrl/Cmd+N, Ctrl+Tab) continue to work with integration
  - Maintains full backward compatibility with MultiInstanceIntegration system

---

  - refactor(system,actions): route System UI buttons via ActionBus
    - Adds ActionBus handlers for system toggles/actions/devices/network
    - Replaces manual click listeners with declarative data-action wiring

  - feat(action-bus,window-chrome): window control actions and wiring
    - Adds ActionBus actions: window:close, window:minimize, window:maximize
    - WindowChrome control buttons now include matching data-action attributes
    - Keeps existing callbacks for non-breaking behavior

  - feat(app-init): app-ready signal for tests and probes
    - Sets window.__APP_READY=true and dispatches 'appReady' CustomEvent at end of initApp()
    - Enables tests to wait for readiness instead of relying on networkidle

  - chore: deprecate legacy loadGithubRepos in app.js
    - Removed init-time usage; menu reload now uses FinderSystem directly
    - Kept a guarded no-op function that delegates to FinderSystem and returns early
    - Prepares for full removal of legacy GitHub loader implementation

  - feat: extract updateDockIndicators to dock.js module
    - Moved dock indicator update logic from app.js to DockSystem.updateDockIndicators
    - Legacy global alias window.updateDockIndicators preserved for backward compatibility
    - Reduced app.js by 27 lines (from 1051 to 1024 lines)
    - **Total Phase 4 reduction: app.js down from 1308 to 1024 lines (-284 lines, -21.7%)**

  - feat(ts): extract Dialog Utilities to dedicated module
    - New source: src/ts/dialog-utils.ts → emits to js/dialog-utils.js
    - Centralized z-index management: syncTopZIndexWithDOM, bringDialogToFront, bringAllWindowsToFront
    - Load order: dialog-utils.js before dialog.js (dialog depends on these functions)
    - Removed ~80 lines of dialog utility functions from app.js
    - Preserves guarded global API for backward compatibility

  - feat(ts): extract App Initialization to dedicated module
    - New source: src/ts/app-init.ts → emits to js/app-init.js
    - Centralized DOMContentLoaded handler, modal initialization, and subsystem bootstrap
    - Load order: app-init.js before app.js (auto-attaches to DOMContentLoaded)
    - Removed ~177 lines from app.js (DOMContentLoaded block, initModalIds function, modal ID variables)
    - **app.js reduced from 1308 lines to 1051 lines (-257 lines total this iteration)**
    - No behavior changes; all initialization logic preserved

  - feat: extract Program label/menu sync to dedicated module
    - New source: src/ts/program-menu-sync.ts → emits to js/program-menu-sync.js
    - Provides updateProgramLabelByTopModal and openProgramInfoFromMenu with WindowManager-aware behavior
    - Adds guarded listeners for languagePreferenceChange/themePreferenceChange to avoid duplicates
    - index.html now loads program-menu-sync.js before app.js; app.js defers to modular globals when present

  - feat: extract Program actions (editor & image viewer)
    - New source: src/ts/program-actions.ts → emits to js/program-actions.js
    - Exposes sendTextEditorMenuAction, getImageViewerState, openActiveImageInNewTab, downloadActiveImage
    - Loads before menu.js to support menu definitions that query image viewer state and actions

  - feat: extract Image Viewer UI utils
    - New source: src/ts/image-viewer-utils.ts → emits to js/image-viewer-utils.js
    - Exposes setImagePlaceholder and updateImageInfo; re-applies placeholder on language changes
    - index.html loads before app.js; app.js delegates to these globals when present

  - refactor(app): safe cleanup pass for legacy duplication
    - Removed duplicate menubar wiring and obsolete helpers from app.js
    - Delegated program info and actions to program-menu-sync.js and program-actions.js
    - Converted global utilities (getMenuBarBottom, clampWindowToMenuBar, computeSnapMetrics, show/hideSnapPreview, updateDockIndicators) to guarded window.* assignments
    - Avoided redeclarations of appI18n/translate by guarding global initialization
    - No functional changes; E2E smoke tests pass

  - feat(ts): extract Snap & Window utilities to dedicated module
    - New source: src/ts/snap-utils.ts → emits to js/snap-utils.js
    - Centralizes getMenuBarBottom, clampWindowToMenuBar, computeSnapMetrics, show/hideSnapPreview, hideSnapPreview
    - Loads before dialog.js in index.html to support window drag/snap behavior
    - Removed redundant legacy guards from app.js; behavior unchanged
    - CODEBASE_IMPROVEMENTS.md with organizational tasks
    - TYPESCRIPT_MIGRATION_PLAN.md with detailed migration strategy
    - API Docs: Generated JSDoc and in-app “📖 API Docs” link (index.html)
    - Observability: Global ErrorHandler (window.onerror/unhandledrejection) and PerfMonitor (performance marks/measures)

  - ### Changed
    - Reorganized documentation structure:
    - `docs/guides/` - User guides and quickstarts
    - `docs/migration/` - Migration guides
    - Finder keyboard shortcuts integrated with tab manager (Cmd/Ctrl+W routes to tab close + instance cleanup)

  - NEXT_STEPS.md (consolidated into TODO.md)
  - PR_README.md (outdated)

  - ### Fixed
    - ActionBus for declarative event handling
    - WindowChrome for reusable UI components
    - GitHub Actions CI/CD pipeline

  - Refactored from monolithic app.js to modular architecture
    - Improved documentation structure

  - ### Security
    - Initial security audit completed

## Unreleased

### chore: Convert Photos App TypeScript to UTF-8 and update bundle import (29. Oktober 2025)
- Konvertiert `src/ts/photos-app.ts` von UTF-16 auf UTF-8 (ohne BOM), Encoding-Fehler behoben (z.B. „ΓÇô“, „L├ñdt“ → „–“, „Lädt“).
- Import in `src/ts/compat/expose-globals.ts` aktualisiert: Die TypeScript-Quelle wird jetzt direkt gebündelt (`import '../photos-app'` statt `js/photos-app.js`).
- Build (`npm run build:bundle`) und E2E-Tests (`tests/e2e/photos-app.spec.js`) laufen fehlerfrei.
- Keine funktionalen Änderungen, nur Encoding und Bundle-Integration.<|MERGE_RESOLUTION|>--- conflicted
+++ resolved
@@ -26,7 +26,6 @@
 
 ## Unreleased
 
-<<<<<<< HEAD
 ### Fix - Photos App missing in bundle (29. Oktober 2025)
 - Root cause: `window.PhotosApp` was undefined in E2E tests when running in bundle mode because `src/ts/photos-app.ts` was not included in the esbuild entry graph. In bundle mode, only `js/app.bundle.js` was loaded, so `js/photos-app.js` never executed.
 - Implementation:
@@ -58,7 +57,7 @@
     - Finder now notifies Photos App when opening images via `window.PhotosApp.showExternalImage()`
     - Replaces old simple image viewer with full-featured gallery application
   - **Technical**: TypeScript strict mode compliant, builds successfully with `npm run build:ts`
-=======
+
 ### Added - Auto-Save System (SessionManager) ✨ (28. Oktober 2025)
   - **Feature**: Debounced Auto-Save system for window instances
   - **Implementation**: New `src/ts/session-manager.ts` module
@@ -94,7 +93,6 @@
     - Storage quota handling
     - Session clear/destroy
   - **Status**: Core auto-save functionality complete; foundation for Priorität 1.3 (State Persistierung & Session Management)
->>>>>>> 293314bb
 
 ### Verified - Window Menu Multi-Instance Integration ✅ (28. Oktober 2025)
   - Confirmed that `src/ts/menu.ts` already implements complete Window menu functionality:
